--- conflicted
+++ resolved
@@ -86,22 +86,7 @@
     Preconditions.checkNotNull(entry);
 	Link parentLink = entry.getLink(SitesLink.Rel.PARENT, ILink.Type.ATOM);
 	if (parentLink == null) {
-<<<<<<< HEAD
 	  return PageExporter.getNiceTitle(entry) + "/";
-	}
-	BaseContentEntry<?> parent = null;
-    try {
-      URL parentUrl = new URL(parentLink.getHref());
-      parent = (BaseContentEntry<?>)(new SitesService("google-sites-export"))
-          .getEntry(parentUrl, Entry.class).getAdaptedEntry();
-    } catch (IOException e) {
-      e.printStackTrace();
-    } catch (ServiceException e) {
-      e.printStackTrace();
-    }
-    return getPath(parent) + PageExporter.getNiceTitle(entry) + "/";
-=======
-	  return "";
 	}
 	BaseContentEntry<?> parent = entryStore.getEntry(parentLink.getHref());
     return getPath(parent) + getNiceTitle(parent) + "/";
@@ -120,8 +105,7 @@
     else {
       niceTitle = "-";
     }
-    return niceTitle;
->>>>>>> 1437d066
+    return getPath(parent) + PageExporter.getNiceTitle(entry) + "/";
   }
   
   public static void main(String[] args) throws MalformedURLException {
